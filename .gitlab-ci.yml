# .gitlab-ci.yml
#
# ink
#
# pipelines can be triggered manually in the web


stages:
  - check
  - workspace
  - examples
  - publish

variables:
  GIT_STRATEGY:                    fetch
  GIT_DEPTH:                       "3"
  CARGO_HOME:                      "/ci-cache/${CI_PROJECT_NAME}/cargo/${CI_JOB_NAME}"
  CARGO_TARGET_DIR:                "/ci-cache/${CI_PROJECT_NAME}/targets/${CI_COMMIT_REF_NAME}/${CI_JOB_NAME}"
  CI_SERVER_NAME:                  "GitLab CI"
  REGISTRY:                        registry.parity.io/parity/infrastructure/scripts
  ALL_CRATES:                      "core alloc prelude primitives lang lang/macro"

.collect-artifacts:                &collect-artifacts
  artifacts:
    name:                          "${CI_JOB_NAME}_${CI_COMMIT_REF_NAME}"
    when:                          on_success
    expire_in:                     7 days
    paths:
      - artifacts/

.docker-env:                       &docker-env
  image:                           ${REGISTRY}/ink-ci-linux:latest
  before_script:
    - cargo -vV
    - rustc -vV
    - rustup show
    - bash --version
    - mkdir -p ${CARGO_HOME}; touch ${CARGO_HOME}/config
    - mkdir -p ${CARGO_TARGET_DIR}
    # global RUSTFLAGS overrides the linker args so this way is better to pass the flags
    - printf '[build]\nrustflags = ["-C", "link-dead-code"]\n' | tee ${CARGO_HOME}/config
    - sccache -s
  only:
    - master
    - /^v[0-9]+\.[0-9]+.*$/        # i.e. v1.0, v2.1rc1
    - schedules
    - web
    - /^[0-9]+$/                   # PRs
  dependencies:                    []
  interruptible:                   true
  retry:
    max: 2
    when:
      - runner_system_failure
      - unknown_failure
      - api_failure
  tags:
    - linux-docker


#### stage:                        check

check-std:
  stage:                           check
  <<:                              *docker-env
  script:
    - for crate in ${ALL_CRATES}; do
        cargo check --verbose --all-features --manifest-path ${crate}/Cargo.toml;
      done

check-wasm:
  stage:                           check
  <<:                              *docker-env
  script:
    - for crate in ${ALL_CRATES}; do
        cargo check --verbose --no-default-features --target wasm32-unknown-unknown --manifest-path ${crate}/Cargo.toml;
      done


#### stage:                        workspace

build-std:
  stage:                           workspace
  <<:                              *docker-env
  needs:
    - check-std
  script:
    - for crate in ${ALL_CRATES}; do
        cargo build --verbose --all-features --release --manifest-path ${crate}/Cargo.toml;
      done

build-wasm:
  stage:                           workspace
  <<:                              *docker-env
  needs:
    - check-wasm
  script:
    - for crate in ${ALL_CRATES}; do
        cargo build --verbose --no-default-features --release --target wasm32-unknown-unknown --manifest-path ${crate}/Cargo.toml;
      done

test:
  stage:                           workspace
  <<:                              *docker-env
  needs:
    - check-std
  script:
    - for crate in ${ALL_CRATES}; do
        cargo test --verbose --all-features --release --manifest-path ${crate}/Cargo.toml;
      done

clippy-std:
  stage:                           workspace
  <<:                              *docker-env
  needs:
    - check-std
  script:
    - for crate in ${ALL_CRATES}; do
        cargo clippy --verbose --all-features --manifest-path ${crate}/Cargo.toml -- -D warnings;
      done

clippy-wasm:
  stage:                           workspace
  <<:                              *docker-env
  needs:
    - check-wasm
  script:
    - for crate in ${ALL_CRATES}; do
        cargo clippy --verbose --no-default-features --manifest-path ${crate}/Cargo.toml --target wasm32-unknown-unknown -- -D warnings;
      done

fmt:
  stage:                           workspace
  <<:                              *docker-env
  script:
    - cargo fmt --verbose --all -- --check


#### stage:                        examples

.update-cargo-contract:            &update-cargo-contract
  # `cargo install` returns an error if there is nothing to update, so have to supress it here temporarily
  - cargo install --git https://github.com/paritytech/cargo-contract || echo $?
  - cargo contract -V

examples-test:
  stage:                           examples
  <<:                              *docker-env
  script:
    - for example in examples/*/; do
        cargo test --verbose --manifest-path ${example}/Cargo.toml;
      done

examples-fmt:
  stage:                           examples
  <<:                              *docker-env
  script:
    - for example in examples/*/; do
        cargo fmt --verbose --manifest-path ${example}/Cargo.toml -- --check;
      done

examples-clippy-std:
  stage:                           examples
  <<:                              *docker-env
  script:
    - for example in examples/*/; do
        cargo clippy --verbose --manifest-path ${example}/Cargo.toml -- -D warnings;
      done

examples-clippy-wasm:
  stage:                           examples
  <<:                              *docker-env
  script:
    - for example in examples/*/; do
        cargo clippy --verbose --manifest-path ${example}/Cargo.toml --no-default-features --target wasm32-unknown-unknown -- -D warnings;
      done

examples-contract-build:
  stage:                           examples
  <<:                              *docker-env
  script:
    - *update-cargo-contract
    - for example in examples/*/; do
        pushd $example &&
        cargo contract build &&
        popd;
      done

examples-generate-metadata:
  stage:                           examples
  <<:                              *docker-env
  script:
    - *update-cargo-contract
    - for example in examples/*/; do
        pushd $example &&
        cargo contract generate-metadata &&
        popd;
      done

#### stage:                        publish

publish-docs:
  stage:                           publish
  <<:                              *docker-env
  only:
    - master
    - schedules
    - tags
  script:
    # Set github
    - git config --global user.email "devops-team@parity.io"
    - git config --global user.name "${GITHUB_USER}"
    - git config remote.origin.url "https://${GITHUB_TOKEN}@github.com/paritytech/ink.git"
    # Generating Docs
    - cargo doc --no-deps --all
    - git checkout -b gh-pages || git checkout gh-pages
    # Symbolic link because these files live in cache
    - mkdir -p target/doc
    - ln -s "${CARGO_TARGET_DIR}"/doc/ target/doc/
<<<<<<< HEAD
    - ls target/doc
=======
>>>>>>> 3f83a7c4
    # Upload files
    - git add -f target/doc/
    - git commit -m "Update docs to ${CI_COMMIT_REF_NAME}"
    - git push origin gh-pages --force<|MERGE_RESOLUTION|>--- conflicted
+++ resolved
@@ -217,10 +217,7 @@
     # Symbolic link because these files live in cache
     - mkdir -p target/doc
     - ln -s "${CARGO_TARGET_DIR}"/doc/ target/doc/
-<<<<<<< HEAD
     - ls target/doc
-=======
->>>>>>> 3f83a7c4
     # Upload files
     - git add -f target/doc/
     - git commit -m "Update docs to ${CI_COMMIT_REF_NAME}"
